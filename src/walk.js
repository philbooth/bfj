/*globals require, module, Promise */

'use strict';

var EventEmitter, JsonStream, asyncModule, error, events, terminators, escapes;

// TODO: When testing consider gradually adding to available text

EventEmitter = require('events').EventEmitter;
JsonStream = require('./stream');
asyncModule = require('./async');
error = require('./error');
events = require('./events');

terminators = {
    obj: '}',
    arr: ']'
};

escapes = {
    '"': '"',
    '\\': '\\',
    '/': '/',
    'b': '\b',
    'f': '\f',
    'n': '\n',
    'r': '\r',
    't': '\t'
};

module.exports = begin;

function begin (options) {
    var json, position, flags, scopes, handlers,
        emitter, stream, async, resume;

    json = '';
    position = {
        index: 0,
        current: {
            line: 1,
            column: 1
        },
        previous: {}
    };
    flags = {
        stream: {
            ended: false
        },
        walk: {
            begun: false,
            ended: false,
            waiting: false,
            string: false
        }
    };
    scopes = [];
    handlers = {
        arr: value,
        obj: property
    };

    emitter = new EventEmitter();
    stream = new JsonStream(proceed);
    async = asyncModule.initialise(options || {});

    stream.on('finish', endStream);

    return {
        emitter: emitter,
        stream: stream
    };

    function proceed (chunk) {
        console.log('proceed: chunk=' + chunk + ', json=' + json + ', waiting=' + flags.walk.waiting + ', resume=' + (resume ? resume.name : 'undefined'));

        if (!chunk || chunk.length === 0) {
            return;
        }

        json += chunk;

        if (!flags.walk.begun) {
            flags.walk.begun = true;
            return async.defer(value);
        }

        if (flags.walk.waiting) {
            flags.walk.waiting = false;

            if (resume) {
                async.defer(resume);
                resume = undefined;
            }
        }
    }

    function endStream () {
        flags.stream.ended = true;

        if (flags.walk.waiting || !flags.walk.begun) {
            endWalk();
        }
    }

    function endWalk () {
        console.log('endWalk: flags.stream.ended=' + flags.stream.ended + ', flags.walk.waiting=' + flags.walk.waiting);

        if (!flags.stream.ended) {
            flags.walk.waiting = true;
            return;
        }

        if (flags.walk.string) {
            fail('EOF', '"', 'current');
        }

        while (scopes.length > 0) {
            fail('EOF', terminators[scopes.pop()], 'current');
        }

        emitter.emit(events.end);
    }

    function value () {
<<<<<<< HEAD
        ignoreWhitespace().then(function () {
            next().then(handleValue);
        });
=======
        ignoreWhitespace()
            .then(next)
            .then(handleValue);
>>>>>>> 704468d7
    }

    function handleValue (character) {
        console.log('handleValue: character=' + character);

        switch (character) {
            case '[':
                return array();
            case '{':
                return object();
            case '"':
                return string();
            case '0':
            case '1':
            case '2':
            case '3':
            case '4':
            case '5':
            case '6':
            case '7':
            case '8':
            case '9':
            case '-':
            case '.':
                return number(character);
            case 'f':
                return literalFalse();
            case 'n':
                return literalNull();
            case 't':
                return literalTrue();
            default:
                fail(character, 'value', 'previous');
                value();
        }
    }

    function ignoreWhitespace () {
        var resolve;

        async.defer(check);

        return new Promise(function (r) {
            resolve = r;
        });

        function check () {
            isEnd().then(checkEnd.bind(null, step));
        }

        function step () {
            if (isWhitespace(character())) {
                return next().then(check);
            }

            resolve();
        }
    }

    function checkEnd (after, atEnd) {
        if (atEnd) {
            resume = after;
            return endWalk();
        }

        after();
    }

    function next () {
        var resolve;

        // TODO: discard old characters to save memory

        isEnd().then(checkEnd.bind(null, after));

        return new Promise(function (r) {
            resolve = r;
        });

        function after () {
            var result = character();

            position.index += 1;
            position.previous.line = position.current.line;
            position.previous.column = position.current.column;

            if (result === '\n') {
                position.current.line += 1;
                position.current.column = 1;
            } else {
                position.current.column += 1;
            }

            resolve(result);
        }
    }

    function isEnd () {
        var resolve;

        async.defer(step);

        return new Promise(function (r) {
            resolve = r;
        });

        function step () {
<<<<<<< HEAD
            if (isWalking) {
=======
            console.log('isEnd::step: flags.walk.waiting=' + flags.walk.waiting);

            if (!flags.walk.waiting) {
>>>>>>> 704468d7
                return resolve(position.index === json.length);
            }

            async.delay(step);
        }
    }

<<<<<<< HEAD
    function end () {
        if (!isFinished) {
            isWalking = false;
            return;
        }

        if (isString) {
            fail('EOF', '"', 'current');
        }

        while (scopes.length > 0) {
            fail('EOF', terminators[scopes.pop()], 'current');
        }

        emitter.emit(events.end);
    }

=======
>>>>>>> 704468d7
    function fail (actual, expected, positionKey) {
        emitter.emit(
            events.error,
            error.create(
                actual,
                expected,
                position[positionKey].line,
                position[positionKey].column
            )
        );
    }

    function character () {
        return json[position.index];
    }

    function array () {
        scope(events.array, value);
    }

    function scope (event, contentHandler) {
        emitter.emit(event);
        scopes.push(event);
        endScope(event).then(function (atScopeEnd) {
            if (!atScopeEnd) {
                async.defer(contentHandler);
            }
        });
    }

    function endScope (scope) {
        var resolve;

        ignoreWhitespace().then(afterWhitespace);

        return new Promise(function (r) {
            resolve = r;
        });

        function afterWhitespace () {
            isEnd().then(afterEnd);
        }

        function afterEnd (atEnd) {
            if (atEnd) {
                return next().then(afterNext);
            }

            afterNext(character());
        }

        function afterNext (character) {
            if (character !== terminators[scope]) {
                return resolve(false);
            }

            emitter.emit(events.endPrefix + scope);
            scopes.pop();

            next().then(function () {
                async.defer(endValue);
                resolve(true);
            });
        }
    }

    function object () {
        scope(events.object, property);
    }

    function property () {
        ignoreWhitespace()
            .then(next)
            .then(propertyName);
    }

    function propertyName (character) {
        checkCharacter(character, '"', 'previous');

        walkString(events.property)
            .then(ignoreWhitespace)
            .then(next)
            .then(propertyValue);
    }

    function propertyValue (character) {
        checkCharacter(character, ':', 'previous');
        async.defer(value);
    }

    function walkString (event) {
        var isQuoting, string, resolve;

        flags.walk.string = true;
        isQuoting = false;
        string = '';

        next().then(step);

        return new Promise(function (r) {
            resolve = r;
        });

        function step (character) {
            if (isQuoting) {
                isQuoting = false;

                return escape(character).then(function (escaped) {
                    string += escaped;
                    next().then(step);
                });
            }

            if (character === '\\') {
                isQuoting = true;
                return next().then(step);
            }

            if (character !== '"') {
                string += character;
                return next().then(step);
            }

            flags.walk.string = false;
            emitter.emit(event, string);
            resolve();
        }
    }

    function escape (character) {
        var promise, resolve;

        promise = new Promise(function (r) {
            resolve = r;
        });

        if (escapes[character]) {
            resolve(escapes[character]);
        } else if (character === 'u') {
            escapeHex().then(resolve);
        } else {
            fail(character, 'escape character', 'previous');
            resolve('\\' + character);
        }

        return promise;
    }

    function escapeHex () {
        var hexits, resolve;

        hexits = '';

        next().then(step.bind(null, 0));

        return new Promise(function (r) {
            resolve = r;
        });

        function step (index, character) {
            if (isHexit(character)) {
                hexits += character;
            }

            if (index < 3) {
                return next().then(step.bind(null, index + 1));
            }

            if (hexits.length === 4) {
                return resolve(String.fromCharCode(parseInt(hexits, 16)));
            }

            fail(character, 'hex digit', 'previous');

            resolve('\\u' + hexits + character);
        }
    }

    function checkCharacter (character, expected, positionKey) {
        if (character !== expected) {
            fail(character, expected, positionKey);
            return false;
        }

        return true;
    }

    function endValue () {
        ignoreWhitespace().then(function () {
            if (scopes.length === 0) {
                return isEnd().then(checkEnd);
            }

            checkScope();
        });

        function checkEnd (atEnd) {
            if (!atEnd) {
                fail(character(), 'EOF', 'current');
                return async.defer(value);
            }

            checkScope();
        }

        function checkScope () {
            var scope = scopes[scopes.length - 1];

            endScope(scope).then(function (atScopeEnd) {
                var handler;

                if (!atScopeEnd) {
                    handler = handlers[scope];

                    if (checkCharacter(character(), ',', 'current')) {
                        next().then(handler);
                    } else {
                        async.defer(handler);
                    }
                }
            });
        }
    }

    function string () {
        walkString(events.string).then(endValue);
    }

    function number (firstCharacter) {
        var digits = firstCharacter;

        walkDigits().then(addDigits.bind(null, checkDecimalPlace));

        function addDigits (step, result) {
            console.log('number::addDigits: step=' + step.name + ', result.digits=' + result.digits + ', result.atEnd=' + result.atEnd);

            digits += result.digits;

            if (result.atEnd) {
                return endNumber();
            }

            step();
        }

        function checkDecimalPlace () {
            console.log('number::checkDecimalPlace: character=' + character());

            if (character() === '.') {
                return next().then(function (character) {
                    digits += character;
                    walkDigits().then(addDigits.bind(null, checkExponent));
                });
            }

            checkExponent();
        }

        function checkExponent () {
            console.log('number::checkExponent: character=' + character());

            if (character() === 'e' || character() === 'E') {
                return next().then(function (character) {
                    digits += character;
                    awaitCharacter().then(checkSign);
                });
            }

            endNumber();
        }

        function checkSign (hasCharacter) {
            console.log('number::checkExponent: hasCharacter=' + hasCharacter + ', character=' + character());

            if (!hasCharacter) {
                return fail('EOF', 'exponent', 'current');
            }

            if (character() === '+' || character() === '-') {
                return next().then(function (character) {
                    digits += character;
                    readExponent();
                });
            }

            readExponent();
        }

        function readExponent () {
            console.log('number::readExponent');

            walkDigits().then(addDigits.bind(null, endNumber));
        }

        function endNumber () {
            console.log('number::endNumber');

            emitter.emit(events.number, parseFloat(digits));
            async.defer(endValue);
        }
    }

    function walkDigits () {
        var digits, resolve;

        digits = '';

        awaitCharacter().then(step);

        return new Promise(function (r) {
            resolve = r;
        });

        function step (hasCharacter) {
            console.log('walkDigits::step: hasCharacter=' + hasCharacter + ', character=' + character());

            if (hasCharacter && isDigit(character())) {
                return next().then(function (character) {
                    digits += character;
                    awaitCharacter().then(step);
                });
            }

            resolve({
                digits: digits,
                atEnd: !hasCharacter
            });
        }
    }

    function awaitCharacter () {
        var resolve;

        console.log('isEnd');

        async.defer(step);

        return new Promise(function (r) {
            resolve = r;
        });

        function step () {
            console.log('awaitCharacter::step: flags.walk.waiting=' + flags.walk.waiting);

            if (!flags.stream.ended && position.index === json.length) {
                endWalk();
                return async.delay(step);
            }

            resolve(position.index < json.length);

            if (position.index === json.length) {
                async.defer(endWalk);
            }
        }
    }

    function literalFalse () {
        literal([ 'a', 'l', 's', 'e' ], false);
    }

    function literal (expectedCharacters, value) {
        var actual, expected, invalid;

        isEnd().then(step);

        function step (atEnd) {
            if (invalid || atEnd || expectedCharacters.length === 0) {
                if (invalid) {
                    fail(actual, expected, 'previous');
                } else if (expectedCharacters.length > 0) {
                    fail('EOF', expectedCharacters.shift(), 'current');
                } else {
                    emitter.emit(events.literal, value);
                }

                return async.defer(endValue);
            }

            next().then(function (character) {
                actual = character;
                expected = expectedCharacters.shift();

                if (actual !== expected) {
                    invalid = true;
                }

                isEnd().then(step);
            });
        }
    }

    function literalNull () {
        literal([ 'u', 'l', 'l' ], null);
    }

    function literalTrue () {
        literal([ 'r', 'u', 'e' ], true);
    }
}

function isWhitespace (character) {
    switch (character) {
        case ' ':
        case '\t':
        case '\r':
        case '\n':
            return true;
    }

    return false;
}

function isHexit (character) {
    return isDigit(character) ||
           isInRange(character, 'A', 'F') ||
           isInRange(character, 'a', 'f');
}

function isDigit (character) {
    return isInRange(character, '0', '9');
}

function isInRange (character, lower, upper) {
    var code = character.charCodeAt(0);

    return code >= lower.charCodeAt(0) && code <= upper.charCodeAt(0);
}
<|MERGE_RESOLUTION|>--- conflicted
+++ resolved
@@ -123,15 +123,9 @@
     }
 
     function value () {
-<<<<<<< HEAD
-        ignoreWhitespace().then(function () {
-            next().then(handleValue);
-        });
-=======
         ignoreWhitespace()
             .then(next)
             .then(handleValue);
->>>>>>> 704468d7
     }
 
     function handleValue (character) {
@@ -239,13 +233,9 @@
         });
 
         function step () {
-<<<<<<< HEAD
-            if (isWalking) {
-=======
             console.log('isEnd::step: flags.walk.waiting=' + flags.walk.waiting);
 
             if (!flags.walk.waiting) {
->>>>>>> 704468d7
                 return resolve(position.index === json.length);
             }
 
@@ -253,27 +243,9 @@
         }
     }
 
-<<<<<<< HEAD
-    function end () {
-        if (!isFinished) {
-            isWalking = false;
-            return;
-        }
-
-        if (isString) {
-            fail('EOF', '"', 'current');
-        }
-
-        while (scopes.length > 0) {
-            fail('EOF', terminators[scopes.pop()], 'current');
-        }
-
-        emitter.emit(events.end);
-    }
-
-=======
->>>>>>> 704468d7
     function fail (actual, expected, positionKey) {
+        console.log('fail: actual=' + actual + ', expected=' + expected + ', positionKey=' + positionKey);
+
         emitter.emit(
             events.error,
             error.create(
